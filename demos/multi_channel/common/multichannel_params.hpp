// Copyright (C) 2018-2019 Intel Corporation
// SPDX-License-Identifier: Apache-2.0
//

#pragma once

#include <string>
#include <vector>
#include <gflags/gflags.h>

static const char help_message[] = "Print a usage message";
static const char model_path_message[] = "Required. Path to an .xml file with a trained model.";
static const char target_device_message[] = "Optional. Specify the target device for a network (the list of available devices is shown below). " \
                                            "Default value is CPU. Use \"-d HETERO:<comma-separated_devices_list>\" format to specify HETERO plugin. " \
                                            "The demo looks for a suitable plugin for a specified device.";
static const char performance_counter_message[] = "Optional. Enable per-layer performance report";
static const char custom_cldnn_message[] = "Required for GPU custom kernels. "\
                                           "Absolute path to an .xml file with the kernels descriptions";
static const char custom_cpu_library_message[] = "Required for CPU custom layers. " \
                                                 "Absolute path to a shared library with the kernels implementations";
static const char no_show_processed_video[] = "Optional. Do not show processed video.";
static const char num_cameras[] = "Optional. Maximum number of processed camera inputs (web cameras)";
static const char batch_size[] = "Optional. Batch size for processing (the number of frames processed per infer request)";
static const char num_infer_requests[] = "Optional. Number of infer requests";
static const char input_queue_size[] = "Optional. Frame queue size for input channels";
static const char fps_sampling_period[] = "Optional. FPS measurement sampling period between timepoints in msec";
static const char num_sampling_periods[] = "Optional. Number of sampling periods";
static const char show_statistics[] = "Optional. Enable statistics report";
static const char duplication_channel_number[] = "Optional. Enable and specify the number of channels additionally copied from real sources";
static const char real_input_fps[] = "Optional. Disable input frames caching, for maximum throughput pipeline";
static const char input_video[] = "Optional. Specify full path to input video files";

<<<<<<< HEAD
/// @brief Message list of monitors to show
static const char utilization_monitors_message[] = "Optional. List of monitors to show initially.";

/// \brief Define a flag for showing help message <br>
=======
>>>>>>> 70759957
DEFINE_bool(h, false, help_message);
DEFINE_string(m, "", model_path_message);
DEFINE_string(d, "CPU", target_device_message);
DEFINE_bool(pc, false, performance_counter_message);
DEFINE_string(c, "", custom_cldnn_message);
DEFINE_string(l, "", custom_cpu_library_message);
DEFINE_bool(no_show, false, no_show_processed_video);
DEFINE_uint32(nc, 0, num_cameras);
DEFINE_uint32(bs, 1, batch_size);
DEFINE_uint32(nireq, 5, num_infer_requests);
DEFINE_uint32(n_iqs, 5, input_queue_size);
DEFINE_uint32(fps_sp, 1000, fps_sampling_period);
DEFINE_uint32(n_sp, 10, num_sampling_periods);
DEFINE_bool(show_stats, false, show_statistics);
DEFINE_uint32(duplicate_num, 0, duplication_channel_number);
DEFINE_bool(real_input_fps, false, real_input_fps);
<<<<<<< HEAD

/// \brief Define parameter for input video files <br>
/// It is a optional parameter
DEFINE_string(i, "", input_video);

/// \brief Define a flag to show monitors<br>
/// It is an optional parameter
DEFINE_string(u, "", utilization_monitors_message);
=======
DEFINE_string(i, "", input_video);
>>>>>>> 70759957
<|MERGE_RESOLUTION|>--- conflicted
+++ resolved
@@ -29,14 +29,8 @@
 static const char duplication_channel_number[] = "Optional. Enable and specify the number of channels additionally copied from real sources";
 static const char real_input_fps[] = "Optional. Disable input frames caching, for maximum throughput pipeline";
 static const char input_video[] = "Optional. Specify full path to input video files";
-
-<<<<<<< HEAD
-/// @brief Message list of monitors to show
 static const char utilization_monitors_message[] = "Optional. List of monitors to show initially.";
 
-/// \brief Define a flag for showing help message <br>
-=======
->>>>>>> 70759957
 DEFINE_bool(h, false, help_message);
 DEFINE_string(m, "", model_path_message);
 DEFINE_string(d, "CPU", target_device_message);
@@ -53,15 +47,5 @@
 DEFINE_bool(show_stats, false, show_statistics);
 DEFINE_uint32(duplicate_num, 0, duplication_channel_number);
 DEFINE_bool(real_input_fps, false, real_input_fps);
-<<<<<<< HEAD
-
-/// \brief Define parameter for input video files <br>
-/// It is a optional parameter
 DEFINE_string(i, "", input_video);
-
-/// \brief Define a flag to show monitors<br>
-/// It is an optional parameter
-DEFINE_string(u, "", utilization_monitors_message);
-=======
-DEFINE_string(i, "", input_video);
->>>>>>> 70759957
+DEFINE_string(u, "", utilization_monitors_message);