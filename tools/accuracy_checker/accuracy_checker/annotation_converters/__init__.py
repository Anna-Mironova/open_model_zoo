"""
Copyright (c) 2020 Intel Corporation

Licensed under the Apache License, Version 2.0 (the "License");
you may not use this file except in compliance with the License.
You may obtain a copy of the License at

      http://www.apache.org/licenses/LICENSE-2.0

Unless required by applicable law or agreed to in writing, software
distributed under the License is distributed on an "AS IS" BASIS,
WITHOUT WARRANTIES OR CONDITIONS OF ANY KIND, either express or implied.
See the License for the specific language governing permissions and
limitations under the License.
"""

from .format_converter import BaseFormatConverter
from .convert import make_subset, save_annotation, analyze_dataset
from .market1501 import Market1501Converter
from .mars import MARSConverter
from .pascal_voc import PascalVOCDetectionConverter
from .sample_converter import SampleConverter
from .wider import WiderFormatConverter
from .detection_opencv_storage import DetectionOpenCVStorageFormatConverter
from .lfw import LFWConverter
from .vgg_face_regression import VGGFaceRegressionConverter
from .super_resolution_converter import SRConverter, SRMultiFrameConverter, MultiTargetSuperResolutionConverter
from .imagenet import ImageNetFormatConverter
from .icdar import ICDAR13RecognitionDatasetConverter, ICDAR15DetectionDatasetConverter
from .kondate_nakayosi import KondateNakayosiRecognitionDatasetConverter
from .ms_coco import MSCocoDetectionConverter, MSCocoKeypointsConverter, MSCocoSingleKeypointsConverter
from .cityscapes import CityscapesConverter
from .ncf_converter import MovieLensConverter
from .brats import BratsConverter, BratsNumpyConverter
from .oar3d import OAR3DTilingConverter
from .cifar import CifarFormatConverter
from .mnist import MNISTCSVFormatConverter
from .wmt import WMTConverter
from .common_semantic_segmentation import CommonSegmentationConverter
from .camvid import CamVidConverter
from .lpr import LPRConverter
from .image_retrieval import ImageRetrievalConverter
from .cvat_object_detection import CVATObjectDetectionConverter
from .cvat_attributes_recognition import CVATAttributesRecognitionConverter
from .cvat_age_gender_recognition import CVATAgeGenderRecognitionConverter
from .cvat_facial_landmarks import CVATFacialLandmarksRecognitionConverter
from .cvat_text_recognition import CVATTextRecognitionConverter
from .cvat_multilabel_recognition import CVATMultilabelAttributesRecognitionConverter
from .cvat_human_pose import CVATPoseEstimationConverter
from .cvat_person_detection_action_recognition import CVATPersonDetectionActionRecognitionConverter
from .squad import SQUADConverter
from .text_classification import (
    XNLIDatasetConverter,
    BertXNLITFRecordConverter,
    IMDBConverter,
    MRPCConverter,
    CoLAConverter
)
from .cmu_panoptic import CmuPanopticKeypointsConverter
from .action_recognition import ActionRecognitionConverter
from .ms_asl_continuous import MSASLContiniousConverter

from .monocular_depth_perception import ReDWebDatasetConverter

from .fashion_mnist import FashionMnistConverter
from .inpainting import InpaintingConverter
<<<<<<< HEAD
from .style_transfer import StyleTransferConverter
=======
from .wikitext2raw import Wikitext2RawConverter

>>>>>>> 2de453ab
from  .image_processing import ImageProcessingConverter

__all__ = [
    'BaseFormatConverter',
    'make_subset',
    'save_annotation',
    'analyze_dataset',

    'ImageNetFormatConverter',
    'Market1501Converter',
    'SampleConverter',
    'PascalVOCDetectionConverter',
    'WiderFormatConverter',
    'MARSConverter',
    'DetectionOpenCVStorageFormatConverter',
    'LFWConverter',
    'VGGFaceRegressionConverter',
    'SRConverter',
    'SRMultiFrameConverter',
    'MultiTargetSuperResolutionConverter',
    'ICDAR13RecognitionDatasetConverter',
    'ICDAR15DetectionDatasetConverter',
    'KondateNakayosiRecognitionDatasetConverter',
    'MSCocoKeypointsConverter',
    'MSCocoSingleKeypointsConverter',
    'MSCocoDetectionConverter',
    'CityscapesConverter',
    'MovieLensConverter',
    'BratsConverter',
    'BratsNumpyConverter',
    'OAR3DTilingConverter',
    'CifarFormatConverter',
    'MNISTCSVFormatConverter',
    'WMTConverter',
    'CommonSegmentationConverter',
    'CamVidConverter',
    'LPRConverter',
    'ImageRetrievalConverter',
    'CVATObjectDetectionConverter',
    'CVATAttributesRecognitionConverter',
    'CVATAgeGenderRecognitionConverter',
    'CVATFacialLandmarksRecognitionConverter',
    'CVATTextRecognitionConverter',
    'CVATMultilabelAttributesRecognitionConverter',
    'CVATPoseEstimationConverter',
    'CVATPersonDetectionActionRecognitionConverter',
    'SQUADConverter',
    'XNLIDatasetConverter',
    'BertXNLITFRecordConverter',
    'IMDBConverter',
    'MRPCConverter',
    'CoLAConverter',
    'CmuPanopticKeypointsConverter',
    'ActionRecognitionConverter',
    'MSASLContiniousConverter',
    'ReDWebDatasetConverter',
    'FashionMnistConverter',
    'InpaintingConverter',
<<<<<<< HEAD
    'StyleTransferConverter',
=======
    'Wikitext2RawConverter',
>>>>>>> 2de453ab
    'ImageProcessingConverter'
]<|MERGE_RESOLUTION|>--- conflicted
+++ resolved
@@ -64,12 +64,9 @@
 
 from .fashion_mnist import FashionMnistConverter
 from .inpainting import InpaintingConverter
-<<<<<<< HEAD
 from .style_transfer import StyleTransferConverter
-=======
 from .wikitext2raw import Wikitext2RawConverter
 
->>>>>>> 2de453ab
 from  .image_processing import ImageProcessingConverter
 
 __all__ = [
@@ -128,10 +125,7 @@
     'ReDWebDatasetConverter',
     'FashionMnistConverter',
     'InpaintingConverter',
-<<<<<<< HEAD
     'StyleTransferConverter',
-=======
     'Wikitext2RawConverter',
->>>>>>> 2de453ab
     'ImageProcessingConverter'
 ]