--- conflicted
+++ resolved
@@ -734,15 +734,9 @@
   - name: Kondate_nakayosi
     data_source: Kondate/test_data
     annotation_conversion:
-<<<<<<< HEAD
       converter: unicode_character_recognition
       decoding_char_file: Kondate_nakayosi/kondate_nakayosi_char_list.txt
       annotation_file: Kondate_nakayosi/test_img_id_gt.txt
-=======
-      converter: kondate_nakayosi_recognition
-      decoding_char_file: Kondate/kondate_nakayosi_char_list.txt
-      annotation_file: Kondate/test_img_id_gt.txt
->>>>>>> cabfd65b
     annotation: kondate_nakayosi_recognition.pickle
     dataset_meta: kondate_nakayosi_recognition.json
 
